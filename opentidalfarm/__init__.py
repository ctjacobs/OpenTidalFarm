--- conflicted
+++ resolved
@@ -23,18 +23,11 @@
 from dirichlet_bc import DirichletBCSet
 from initial_conditions import SinusoidalInitialCondition, BumpInitialCondition
 from turbines import Turbines
-<<<<<<< HEAD
 from functionals import PowerFunctional, CostFunctional, PowerCurveFunctional
 from tidal import TidalForcing, BathymetryDepthExpression
 from turbine import Turbine
 from farm import RectangularFarm
-=======
-from functionals import DefaultFunctional, PowerCurveFunctional
-from tidal import TidalForcing, BathymetryDepthExpression
-from turbine import Turbine
-from farm import RectangularFarm
 from controls import Controls
->>>>>>> 640b1316
 
 from dolfin import *
 from dolfin_adjoint import minimize, maximize, Function, solve
