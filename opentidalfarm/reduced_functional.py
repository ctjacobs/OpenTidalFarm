--- conflicted
+++ resolved
@@ -12,12 +12,8 @@
 from wake_models.analytical_wake import AnalyticalWake
 import os.path
 
-<<<<<<< HEAD
-class ReducedFunctionalNumPy:
-=======
 
 class ReducedFunctionalNumPy(dolfin_adjoint.ReducedFunctionalNumPy):
->>>>>>> 74f4b63b
 
     def __init__(self, config, scale=1.0, forward_model=sw_model.sw_solve,
                  plot=False, save_functional_values=False):
@@ -34,7 +30,6 @@
             self.forward_model = forward_model
         else:
             self.is_wake_model = False
-
         # Caching variables that store which controls the last forward run was performed
         self.last_m = None
         self.last_state = None
@@ -73,6 +68,7 @@
 
         def compute_functional(m, return_final_state=False, annotate=True):
             ''' Takes in the turbine positions/frictions values and computes the resulting functional of interest. '''
+
             self.last_m = m
 
             self.update_turbine_cache(m)
